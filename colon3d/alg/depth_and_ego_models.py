--- conflicted
+++ resolved
@@ -4,7 +4,6 @@
 import torch
 import yaml
 
-import monodepth2.layers as monodepth2_layers
 import monodepth2.networks as monodepth2_networks
 import monodepth2.networks.depth_decoder as monodepth2_depth_decoder
 import monodepth2.networks.pose_decoder as monodepth2_pose_decoder
@@ -29,12 +28,8 @@
         print(f"Loading depth model from {model_path}")
         self.depth_lower_bound = 0 if depth_lower_bound is None else depth_lower_bound
         self.depth_upper_bound = depth_upper_bound
-        self.method = method
-<<<<<<< HEAD
-=======
 
         models_base_path = Path(model_path)
->>>>>>> 64b950c5
         self.model_info = get_model_info(model_path)
 
         # the dimensions of the input images to the network
@@ -58,11 +53,6 @@
             self.disp_net.load_state_dict(weights["state_dict"], strict=False)
             self.disp_net.to(self.device)
             self.disp_net.eval()  # switch to evaluate mode
-<<<<<<< HEAD
-            self.dtype = torch.float64
-=======
-            self.dtype = torch.float32
->>>>>>> 64b950c5
 
         elif method == "MonoDepth2":  # source: https://github.com/nianticlabs/monodepth2
             monodepth2_utils.download_model_if_doesnt_exist(model_path.name, models_dir=model_path.parent)
@@ -84,12 +74,6 @@
             self.depth_decoder.to(self.device)
             self.encoder.eval()
             self.depth_decoder.eval()
-<<<<<<< HEAD
-            self.dtype = torch.float64
-=======
-            self.dtype = torch.float32
->>>>>>> 64b950c5
-
         else:
             raise ValueError(f"Unknown depth estimation method: {method}")
 
@@ -117,33 +101,13 @@
         n_imgs, height, width, n_channels = imgs.shape
         # resize and change dimension order of the images to fit the network input format  # [N x 3 x H x W]
         imgs = imgs_to_net_in(imgs, self.device, self.dtype, self.depth_map_height, self.depth_map_width)
-
-        if self.method == "EndoSFM":
-            with torch.no_grad():
-                disparity_maps = self.disp_net(imgs)
-                # remove the n_channels dimension
-                disparity_maps.squeeze_(dim=1)  # [N x H x W]
-                # convert the disparity to depth
-                depth_maps = 1 / disparity_maps
-
-        elif self.method == "MonoDepth2":
-            # based on monodepth2/evaluate_depth.py
-            with torch.no_grad():
-                output = self.depth_decoder(self.encoder(imgs))
-                disparity_maps = output[("disp", 0)].squeeze(1)  # [N x H x W]
-<<<<<<< HEAD
-                depth_maps = monodepth2_layers.disp_to_depth(
-                    disparity_maps,
-                    min_depth=self.depth_lower_bound,
-                    max_depth=self.depth_upper_bound,
-                )
-=======
-                depth_maps = monodepth2_layers.disp_to_depth(disparity_maps, min_depth=self.depth_lower_bound, max_depth=self.depth_upper_bound)
->>>>>>> 64b950c5
-        else:
-            raise ValueError(f"Unknown depth estimation method: {self.method}")
-
-        # multiply by the scale factor to get the depth i<n mm
+        with torch.no_grad():
+            disparity_maps = self.disp_net(imgs)
+        # remove the n_channels dimension
+        disparity_maps.squeeze_(dim=1)  # [N x H x W]
+        # convert the disparity to depth
+        depth_maps = 1 / disparity_maps
+        # multiply by the scale factor to get the depth in mm
         depth_maps *= self.net_out_to_mm
         # clip the depth if needed
         if self.depth_lower_bound is not None or self.depth_upper_bound is not None:
